# OpenStackConfiguration.
# These configs will be overwritten by OS_* environment variables.
# Check handlers/openstack/.env.example for details.
openstack:
  regionName: "RegionOne"
  domainName: "Default"
  authURL: "http://openstackhost:5000"
  username: "admin"
  password: "password"
  projectName: "tenantName"
  stackQuery:
    updateInterval: 30
    listOpts:
      tags: "scale"

# StackStormConfiguration
# These configs will be overwritten by STACKSTORM_* environment variables.
# Check handlers/stackstorm/.env.example for details.
stackstorm:
  host: "stackstormhost"
  apiKey: "fakestackstomrapikey"

<<<<<<< HEAD
server:
  # Example:
  # "www.example.com"
  # "{subdomain}.domain.com"
  # "{subdomain:[a-z]+}.domain.com"
  restrictedDomain: "{subdomain:[a-z]+}.domain.com{port:[:].*}"
  basicAuth:
    username: "admin"
    password: "notverysecurepassword"
=======
# Example:
# "www.example.com"
# "{subdomain}.domain.com"
# "{subdomain:[a-z]+}.domain.com"
restrictedDomain: "{subdomain:[a-z]+}.domain.com{port:[:].*}"
>>>>>>> 2a0d5359
<|MERGE_RESOLUTION|>--- conflicted
+++ resolved
@@ -20,7 +20,6 @@
   host: "stackstormhost"
   apiKey: "fakestackstomrapikey"
 
-<<<<<<< HEAD
 server:
   # Example:
   # "www.example.com"
@@ -29,11 +28,4 @@
   restrictedDomain: "{subdomain:[a-z]+}.domain.com{port:[:].*}"
   basicAuth:
     username: "admin"
-    password: "notverysecurepassword"
-=======
-# Example:
-# "www.example.com"
-# "{subdomain}.domain.com"
-# "{subdomain:[a-z]+}.domain.com"
-restrictedDomain: "{subdomain:[a-z]+}.domain.com{port:[:].*}"
->>>>>>> 2a0d5359
+    password: "notverysecurepassword"